#!/usr/bin/env python
# -*- coding: utf-8 -*-

"""
cookiecutter.generate
---------------------

Functions for generating a project from a project template.
"""
from __future__ import unicode_literals
import logging
import os
import io
import shutil

from jinja2 import FileSystemLoader, Template
from jinja2.environment import Environment
from jinja2.exceptions import TemplateSyntaxError
from binaryornot.check import is_binary

from .compat import json, OrderedDict
from .exceptions import NonTemplatedInputDirException
from .find import find_template
from .utils import make_sure_path_exists, work_in
from .hooks import run_hook


<<<<<<< HEAD
def generate_context(context_file='cookiecutter.json', default_context=None):
=======
if sys.version_info[:2] < (2, 7):
    import simplejson as json
    from ordereddict import OrderedDict
else:
    import json
    from collections import OrderedDict


def generate_context(context_file='cookiecutter.json', default_context=None,
                     extra_context=None):
>>>>>>> bda376a3
    """
    Generates the context for a Cookiecutter project template.
    Loads the JSON file as a Python object, with key being the JSON filename.

    :param context_file: JSON file containing key/value pairs for populating
        the cookiecutter's variables.
    :param default_context: Dictionary containing any config to take into account.
    :param extra_context: Dictionary containing configuration overrides
    """

    context = {}

    file_handle = open(context_file)
    obj = json.load(file_handle, object_pairs_hook=OrderedDict)

    # Add the Python object to the context dictionary
    file_name = os.path.split(context_file)[1]
    file_stem = file_name.split('.')[0]
    context[file_stem] = obj

    # Overwrite context variable defaults with the default context from the
    # user's global config, if available
    if default_context:
        obj.update(default_context)
    if extra_context:
        obj.update(extra_context)

    logging.debug('Context generated is {0}'.format(context))
    return context


def generate_file(project_dir, infile, context, env):
    """
    1. Render the filename of infile as the name of outfile.
    2. Deal with infile appropriately:

        a. If infile is a binary file, copy it over without rendering.
        b. If infile is a text file, render its contents and write the
           rendered infile to outfile.

    Precondition:

        When calling `generate_file()`, the root template dir must be the
        current working directory. Using `utils.work_in()` is the recommended
        way to perform this directory change.

    :param project_dir: Absolute path to the resulting generated project.
    :param infile: Input file to generate the file from. Relative to the root
        template dir.
    :param context: Dict for populating the cookiecutter's variables.
    :param env: Jinja2 template execution environment.
    """

    logging.debug("Generating file {0}".format(infile))

    # Render the path to the output file (not including the root project dir)
    outfile_tmpl = Template(infile)
    outfile = os.path.join(project_dir, outfile_tmpl.render(**context))
    logging.debug("outfile is {0}".format(outfile))

    # Just copy over binary files. Don't render.
    logging.debug("Check {0} to see if it's a binary".format(infile))
    if is_binary(infile):
        logging.debug("Copying binary {0} to {1} without rendering"
                      .format(infile, outfile))
        shutil.copyfile(infile, outfile)
    else:
        # Force fwd slashes on Windows for get_template
        # This is a by-design Jinja issue
        infile_fwd_slashes = infile.replace(os.path.sep, '/')

        # Render the file
        try:
            tmpl = env.get_template(infile_fwd_slashes)
        except TemplateSyntaxError as exception:
            # Disable translated so that printed exception contains verbose
            # information about syntax error location
            exception.translated = False
            raise
        rendered_file = tmpl.render(**context)

        logging.debug("Writing {0}".format(outfile))

        with io.open(outfile, 'w', encoding="utf-8") as fh:
            fh.write(rendered_file)

    # Apply file permissions to output file
    shutil.copymode(infile, outfile)


def render_and_create_dir(dirname, context, output_dir):
    """
    Renders the name of a directory, creates the directory, and returns its path.
    """

    name_tmpl = Template(dirname)
    rendered_dirname = name_tmpl.render(**context)
    logging.debug('Rendered dir {0} must exist in output_dir {1}'.format(
        rendered_dirname,
        output_dir
    ))
    dir_to_create = os.path.normpath(
        os.path.join(output_dir, rendered_dirname)
    )
    make_sure_path_exists(dir_to_create)
    return dir_to_create


def ensure_dir_is_templated(dirname):
    """
    Ensures that dirname is a templated directory name.
    """
    if '{{' in dirname and \
        '}}' in dirname:
        return True
    else:
        raise NonTemplatedInputDirException


def generate_files(repo_dir, context=None, output_dir="."):
    """
    Renders the templates and saves them to files.

    :param repo_dir: Project template input directory.
    :param context: Dict for populating the template's variables.
    :param output_dir: Where to output the generated project dir into.
    """

    template_dir = find_template(repo_dir)
    logging.debug('Generating project from {0}...'.format(template_dir))
    context = context or {}

    unrendered_dir = os.path.split(template_dir)[1]
    ensure_dir_is_templated(unrendered_dir)
    project_dir = render_and_create_dir(unrendered_dir, context, output_dir)

    # We want the Jinja path and the OS paths to match. Consequently, we'll:
    #   + CD to the template folder
    #   + Set Jinja's path to "."
    #
    #  In order to build our files to the correct folder(s), we'll use an
    # absolute path for the target folder (project_dir)

    project_dir = os.path.abspath(project_dir)
    logging.debug("project_dir is {0}".format(project_dir))

    # run pre-gen hook from repo_dir
    with work_in(repo_dir):
        run_hook('pre_gen_project', project_dir)

    with work_in(template_dir):
        env = Environment()
        env.loader = FileSystemLoader(".")

        for root, dirs, files in os.walk("."):
            for d in dirs:
                unrendered_dir = os.path.join(project_dir, os.path.join(root, d))
                render_and_create_dir(unrendered_dir, context, output_dir)

            for f in files:
                infile = os.path.join(root, f)
                logging.debug("f is {0}".format(f))
                generate_file(project_dir, infile, context, env)

    # run post-gen hook from repo_dir
    with work_in(repo_dir):
        run_hook('post_gen_project', project_dir)<|MERGE_RESOLUTION|>--- conflicted
+++ resolved
@@ -25,20 +25,8 @@
 from .hooks import run_hook
 
 
-<<<<<<< HEAD
-def generate_context(context_file='cookiecutter.json', default_context=None):
-=======
-if sys.version_info[:2] < (2, 7):
-    import simplejson as json
-    from ordereddict import OrderedDict
-else:
-    import json
-    from collections import OrderedDict
-
-
 def generate_context(context_file='cookiecutter.json', default_context=None,
                      extra_context=None):
->>>>>>> bda376a3
     """
     Generates the context for a Cookiecutter project template.
     Loads the JSON file as a Python object, with key being the JSON filename.
